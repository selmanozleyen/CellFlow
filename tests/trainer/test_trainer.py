--- conflicted
+++ resolved
@@ -123,71 +123,16 @@
         assert isinstance(out[1], np.ndarray)
         assert out[1].shape == (1, 12)
 
-<<<<<<< HEAD
-    def test_predict_kwargs_iter(self, dataloader, valid_loader):
-        opt_1 = optax.adam(1e-3)
-        opt_2 = optax.adam(1e-3)
-        vf_1 = cellflow.networks.ConditionalVelocityField(
-=======
     def test_cellflow_trainer_with_custom_callback(self, dataloader, valid_loader):
         opt = optax.adam(1e-3)
         vf = cellflow.networks.ConditionalVelocityField(
             condition_mode="stochastic",
->>>>>>> 56888eb2
-            output_dim=5,
-            max_combination_length=2,
-            condition_embedding_dim=12,
-            hidden_dims=(32, 32),
-            decoder_dims=(32, 32),
-        )
-<<<<<<< HEAD
-        vf_2 = cellflow.networks.ConditionalVelocityField(
-            output_dim=5,
-            max_combination_length=2,
-            condition_embedding_dim=12,
-            hidden_dims=(32, 32),
-            decoder_dims=(32, 32),
-        )
-        model_1 = _otfm.OTFlowMatching(
-            vf=vf_1,
-            match_fn=match_linear,
-            probability_path=dynamics.ConstantNoiseFlow(0.0),
-            optimizer=opt_1,
-            conditions=cond,
-            rng=vf_rng,
-        )
-        model_2 = _otfm.OTFlowMatching(
-            vf=vf_2,
-            match_fn=match_linear,
-            probability_path=dynamics.ConstantNoiseFlow(0.0),
-            optimizer=opt_2,
-            conditions=cond,
-            rng=vf_rng,
-        )
-
-        metric_to_compute = "e_distance"
-        metrics_callback = cellflow.training.Metrics(metrics=[metric_to_compute])
-
-        predict_kwargs_1 = {"stepsize_controller": diffrax.PIDController(rtol=0.1, atol=0.1)}
-        predict_kwargs_2 = {"stepsize_controller": diffrax.PIDController(rtol=1e-5, atol=1e-5)}
-
-        trainer_1 = cellflow.training.CellFlowTrainer(solver=model_1, predict_kwargs=predict_kwargs_1)
-        trainer_2 = cellflow.training.CellFlowTrainer(solver=model_2, predict_kwargs=predict_kwargs_2)
-
-        start_1 = time.time()
-        trainer_1.train(
-            dataloader=dataloader,
-            valid_loaders=valid_loader,
-            num_iterations=2,
-            valid_freq=1,
-            callbacks=[metrics_callback],
-        )
-        end_1 = time.time()
-        diff_1 = end_1 - start_1
-
-        start_2 = time.time()
-        trainer_2.train(
-=======
+            output_dim=5,
+            max_combination_length=2,
+            condition_embedding_dim=12,
+            hidden_dims=(32, 32),
+            decoder_dims=(32, 32),
+        )
         solver = _otfm.OTFlowMatching(
             vf=vf,
             match_fn=match_linear,
@@ -201,19 +146,10 @@
 
         trainer = CellFlowTrainer(solver=solver)
         trainer.train(
->>>>>>> 56888eb2
             dataloader=dataloader,
             valid_loaders=valid_loader,
             num_iterations=2,
             valid_freq=1,
-<<<<<<< HEAD
-            callbacks=[metrics_callback],
-        )
-        end_2 = time.time()
-        diff_2 = end_2 - start_2
-
-        assert diff_2 - diff_1 > 5
-=======
             callbacks=[custom_callback],
         )
 
@@ -222,4 +158,70 @@
         assert isinstance(logs["diff"][0], np.ndarray)
         assert logs["diff"][0].shape == (5,)
         assert 0 < np.mean(logs["diff"][0]) < 10
->>>>>>> 56888eb2
+
+    def test_predict_kwargs_iter(self, dataloader, valid_loader):
+        opt_1 = optax.adam(1e-3)
+        opt_2 = optax.adam(1e-3)
+        vf_1 = cellflow.networks.ConditionalVelocityField(
+            output_dim=5,
+            max_combination_length=2,
+            condition_embedding_dim=12,
+            hidden_dims=(32, 32),
+            decoder_dims=(32, 32),
+        )
+        vf_2 = cellflow.networks.ConditionalVelocityField(
+            output_dim=5,
+            max_combination_length=2,
+            condition_embedding_dim=12,
+            hidden_dims=(32, 32),
+            decoder_dims=(32, 32),
+        )
+        model_1 = _otfm.OTFlowMatching(
+            vf=vf_1,
+            match_fn=match_linear,
+            probability_path=dynamics.ConstantNoiseFlow(0.0),
+            optimizer=opt_1,
+            conditions=cond,
+            rng=vf_rng,
+        )
+        model_2 = _otfm.OTFlowMatching(
+            vf=vf_2,
+            match_fn=match_linear,
+            probability_path=dynamics.ConstantNoiseFlow(0.0),
+            optimizer=opt_2,
+            conditions=cond,
+            rng=vf_rng,
+        )
+
+        metric_to_compute = "e_distance"
+        metrics_callback = cellflow.training.Metrics(metrics=[metric_to_compute])
+
+        predict_kwargs_1 = {"stepsize_controller": diffrax.PIDController(rtol=0.1, atol=0.1)}
+        predict_kwargs_2 = {"stepsize_controller": diffrax.PIDController(rtol=1e-5, atol=1e-5)}
+
+        trainer_1 = cellflow.training.CellFlowTrainer(solver=model_1, predict_kwargs=predict_kwargs_1)
+        trainer_2 = cellflow.training.CellFlowTrainer(solver=model_2, predict_kwargs=predict_kwargs_2)
+
+        start_1 = time.time()
+        trainer_1.train(
+            dataloader=dataloader,
+            valid_loaders=valid_loader,
+            num_iterations=2,
+            valid_freq=1,
+            callbacks=[metrics_callback],
+        )
+        end_1 = time.time()
+        diff_1 = end_1 - start_1
+
+        start_2 = time.time()
+        trainer_2.train(
+            dataloader=dataloader,
+            valid_loaders=valid_loader,
+            num_iterations=2,
+            valid_freq=1,
+            callbacks=[metrics_callback],
+        )
+        end_2 = time.time()
+        diff_2 = end_2 - start_2
+
+        assert diff_2 - diff_1 > 5