--- conflicted
+++ resolved
@@ -13,21 +13,13 @@
     {name = "Dominik Klein"},
     {name = "Jonas Simon Fleck"},
     {name = "Daniil Bobrovskiy"},
-<<<<<<< HEAD
-    {name = "Lea Zimmermann"},
     {name = "Guillaume Huguet"},
-=======
->>>>>>> c55aaec2
 ]
 maintainers = [
     {name = "Dominik Klein"},
     {name = "Jonas Simon Fleck"},
     {name = "Daniil Bobrovskiy"},
-<<<<<<< HEAD
-    {name = "Lea Zimmermann"},
     {name = "Guillaume Huguet"},
-=======
->>>>>>> c55aaec2
 ]
 urls.Documentation = "https://cell_flow_perturbation.readthedocs.io/"
 urls.Source = "https://github.com/theislab/cell_flow_perturbation"
