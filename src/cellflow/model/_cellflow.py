import functools
import os
import types
from collections.abc import Callable, Sequence
from dataclasses import field as dc_field
from typing import Any, Literal

import anndata as ad
import cloudpickle
import flax.linen as nn
import jax
import jax.numpy as jnp
import optax
import pandas as pd
from ott.neural.methods.flows import dynamics
import numpy as np

from cellflow import _constants
from cellflow._types import ArrayLike, Layers_separate_input_t, Layers_t
from cellflow.data._data import ConditionData, TrainingData, ValidationData
from cellflow.data._dataloader import PredictionSampler, CpuTrainSampler, ValidationSampler
from cellflow.data._datamanager import DataManager
from cellflow.model._utils import _write_predictions
from cellflow.networks import _velocity_field
from cellflow.plotting import _utils
from cellflow.solvers import _genot, _otfm
from cellflow.training._callbacks import BaseCallback
from cellflow.training._trainer import CellFlowTrainer
from cellflow.utils import match_linear

__all__ = ["CellFlow"]


class CellFlow:
    """CellFlow model for perturbation prediction using Flow Matching and Optimal Transport.

    CellFlow builds upon neural optimal transport estimators extending :cite:`tong:23`,
    :cite:`pooladian:23`, :cite:`eyring:24`, :cite:`klein:23` which are all based on
    Flow Matching :cite:`lipman:22`.

    Parameters
    ----------
        adata
            An :class:`~anndata.AnnData` object to extract the training data from.
        solver
            Solver to use for training. Either ``'otfm'`` or ``'genot'``.
    """

    def __init__(self, adata: ad.AnnData, solver: Literal["otfm", "genot"] = "otfm"):
        self._adata = adata
        self._solver_class = _otfm.OTFlowMatching if solver == "otfm" else _genot.GENOT
        self._vf_class = (
            _velocity_field.ConditionalVelocityField
            if solver == "otfm"
            else _velocity_field.GENOTConditionalVelocityField
        )
        self._dataloader: CpuTrainSampler | None = None
        self._trainer: CellFlowTrainer | None = None
        self._validation_data: dict[str, ValidationData] = {}
        self._solver: _otfm.OTFlowMatching | _genot.GENOT | None = None
        self._condition_dim: int | None = None
        self._vf: _velocity_field.ConditionalVelocityField | _velocity_field.GENOTConditionalVelocityField | None = None

    def prepare_data(
        self,
        sample_rep: str,
        control_key: str,
        perturbation_covariates: dict[str, Sequence[str]],
        perturbation_covariate_reps: dict[str, str] | None = None,
        sample_covariates: Sequence[str] | None = None,
        sample_covariate_reps: dict[str, str] | None = None,
        split_covariates: Sequence[str] | None = None,
        max_combination_length: int | None = None,
        null_value: float = 0.0,
    ) -> None:
        """Prepare the dataloader for training from :attr:`~cfp.model.CellFlow.adata`.

        Parameters
        ----------
        sample_rep
            Key in :attr:`~anndata.AnnData.obsm` of :attr:`cellflow.model.CellFlow.adata` where
            the sample representation is stored or ``'X'`` to use :attr:`~anndata.AnnData.X`.
        control_key
            Key of a boolean column in :attr:`~anndata.AnnData.obs` of
            :attr:`cellflow.model.CellFlow.adata` that defines the control samples.
        perturbation_covariates
            A dictionary where the keys indicate the name of the covariate group and the values are
            keys in :attr:`~anndata.AnnData.obs` of :attr:`cellflow.model.CellFlow.adata`. The
            corresponding columns can be of the following types:

            - categorial: The column contains categories whose representation is stored in
              :attr:`~anndata.AnnData.uns`, see ``'perturbation_covariate_reps'``.
            - boolean: The perturbation is present or absent.
            - numeric: The perturbation is given as a numeric value, possibly linked to
              a categorical perturbation, e.g. dosages for a drug.

            If multiple groups are provided, the first is interpreted as the primary
            perturbation and the others as covariates corresponding to these perturbations.
        perturbation_covariate_reps
            A :class:`dict` where the keys indicate the name of the covariate group and the values
            are keys in :attr:`~anndata.AnnData.uns` storing a dictionary with the representation
            of the covariates.
        sample_covariates
            Keys in :attr:`~anndata.AnnData.obs` indicating sample covariates. Sample covariates
            are defined such that each cell has only one value for each sample covariate (in
            constrast to ``'perturbation_covariates'`` which can have multiple values for each
            cell). If :obj:`None`, no sample
        sample_covariate_reps
            A dictionary where the keys indicate the name of the covariate group and the values
            are keys in :attr:`~anndata.AnnData.uns` storing a dictionary with the representation
            of the covariates.
        split_covariates
            Covariates in :attr:`~anndata.AnnData.obs` to split all control cells into different
            control populations. The perturbed cells are also split according to these columns,
            but if any of the ``'split_covariates'`` has a representation which should be
            incorporated by the model, the corresponding column should also be used in
            ``'perturbation_covariates'``.
        max_combination_length
            Maximum number of combinations of primary ``'perturbation_covariates'``. If
            :obj:`None`, the value is inferred from the provided ``'perturbation_covariates'``
            as the maximal number of perturbations a cell has been treated with.
        null_value
            Value to use for padding to ``'max_combination_length'``.

        Returns
        -------
        Updates the following fields:

        - :attr:`cellflow.model.CellFlow.data_manager` - the :class:`cellflow.data.DataManager` object.
        - :attr:`cellflow.model.CellFlow.train_data` - the training data.

        Example
        -------
            Consider the case where we have combinations of drugs along with dosages, saved in
            :attr:`~anndata.AnnData.obs` as columns ``drug_1`` and ``drug_2`` with three different
            drugs ``DrugA``, ``DrugB``, and ``DrugC``, and ``dose_1`` and ``dose_2`` for their
            dosages, respectively. We store the embeddings of the drugs in
            :attr:`~anndata.AnnData.uns` under the key ``drug_embeddings``, while the dosage
            columns are numeric. Moreover, we have a covariate ``cell_type`` with values
            ``cell_typeA`` and ``cell_typeB``, with embeddings stored in
            :attr:`~anndata.AnnData.uns` under the key ``cell_type_embeddings``. Note that we then
            also have to set ``'split_covariates'`` as we assume we have an unperturbed population
            for each cell type.

            .. code-block:: python

                perturbation_covariates = {{"drug": ("drug_1", "drug_2"), "dose": ("dose_1", "dose_2")}}
                perturbation_covariate_reps = {"drug": "drug_embeddings"}
                adata.uns["drug_embeddings"] = {
                    "drugA": np.array([0.1, 0.2, 0.3]),
                    "drugB": np.array([0.4, 0.5, 0.6]),
                    "drugC": np.array([-0.2, 0.3, 0.0]),
                }

                sample_covariates = {"cell_type": "cell_type_embeddings"}
                adata.uns["cell_type_embeddings"] = {
                    "cell_typeA": np.array([0.0, 1.0]),
                    "cell_typeB": np.array([0.0, 2.0]),
                }

                split_covariates = ["cell_type"]

                cf = CellFlow(adata)
                cf = cf.prepare_data(
                    sample_rep="X",
                    control_key="control",
                    perturbation_covariates=perturbation_covariates,
                    perturbation_covariate_reps=perturbation_covariate_reps,
                    sample_covariates=sample_covariates,
                    sample_covariate_reps=sample_covariate_reps,
                    split_covariates=split_covariates,
                )
        """
        self._dm = DataManager(
            self.adata,
            sample_rep=sample_rep,
            control_key=control_key,
            perturbation_covariates=perturbation_covariates,
            perturbation_covariate_reps=perturbation_covariate_reps,
            sample_covariates=sample_covariates,
            sample_covariate_reps=sample_covariate_reps,
            split_covariates=split_covariates,
            max_combination_length=max_combination_length,
            null_value=null_value,
        )

        self.train_data = self._dm.get_train_data(self.adata)
        self._data_dim = self.train_data.cell_data.shape[-1]  # type: ignore[union-attr]

    def prepare_validation_data(
        self,
        adata: ad.AnnData,
        name: str,
        n_conditions_on_log_iteration: int | None = None,
        n_conditions_on_train_end: int | None = None,
    ) -> None:
        """Prepare the validation data.

        Parameters
        ----------
        adata
            An :class:`~anndata.AnnData` object.
        name
            Name of the validation data defining the key in
            :attr:`cellflow.model.CellFlow.validation_data`.
        n_conditions_on_log_iteration
            Number of conditions to use for computation callbacks at each logged iteration.
            If :obj:`None`, use all conditions.
        n_conditions_on_train_end
            Number of conditions to use for computation callbacks at the end of training.
            If :obj:`None`, use all conditions.

        Returns
        -------
        :obj:`None`, and updates the following fields:

        - :attr:`cellflow.model.CellFlow.validation_data` - a dictionary with the validation data.

        """
        if self.train_data is None:
            raise ValueError(
                "Dataloader not initialized. Training data needs to be set up before preparing validation data. Please call prepare_data first."
            )
        val_data = self._dm.get_validation_data(
            adata,
            n_conditions_on_log_iteration=n_conditions_on_log_iteration,
            n_conditions_on_train_end=n_conditions_on_train_end,
        )
        self._validation_data[name] = val_data

    def prepare_model(
        self,
        encode_conditions: bool = True,
        condition_mode: Literal["deterministic", "stochastic"] = "deterministic",
        regularization: float = 0.0,
        pooling: Literal["mean", "attention_token", "attention_seed"] = "attention_token",
        pooling_kwargs: dict[str, Any] = types.MappingProxyType({}),
        layers_before_pool: Layers_separate_input_t | Layers_t = dc_field(default_factory=lambda: []),
        layers_after_pool: Layers_t = dc_field(default_factory=lambda: []),
        condition_embedding_dim: int = 256,
        cond_output_dropout: float = 0.9,
        condition_encoder_kwargs: dict[str, Any] | None = None,
        pool_sample_covariates: bool = True,
        time_freqs: int = 1024,
        time_encoder_dims: Sequence[int] = (2048, 2048, 2048),
        time_encoder_dropout: float = 0.0,
        hidden_dims: Sequence[int] = (2048, 2048, 2048),
        hidden_dropout: float = 0.0,
        decoder_dims: Sequence[int] = (4096, 4096, 4096),
        decoder_dropout: float = 0.0,
        vf_act_fn: Callable[[jnp.ndarray], jnp.ndarray] = nn.silu,
        vf_kwargs: dict[str, Any] | None = None,
        flow: dict[Literal["constant_noise", "bridge"], float] | None = None,
        match_fn: Callable[[ArrayLike, ArrayLike], ArrayLike] = match_linear,
        optimizer: optax.GradientTransformation = optax.MultiSteps(optax.adam(5e-5), 20),
        solver_kwargs: dict[str, Any] | None = None,
        layer_norm_before_concatenation: bool = False,
        linear_projection_before_concatenation: bool = False,
        seed=0,
    ) -> None:
        """Prepare the model for training.

        This function sets up the neural network architecture and specificities of the
        :attr:`solver`. When :attr:`solver` is an instance of :class:`cellflow.solvers._genot.GENOT`,
        the following arguments have to be passed to ``'condition_encoder_kwargs'``:


        Parameters
        ----------
        encode_conditions
            Processes the embedding of the perturbation conditions if :obj:`True`. If :obj:`False`,
            directly inputs the embedding of the perturbation conditions to the generative velocity
            field. In the latter case, ``'condition_embedding_dim'``,
            ``'condition_encoder_kwargs'``, ``'pooling'``, ``'pooling_kwargs'``,
            ``'layers_before_pool'``, ``'layers_after_pool'``, ``'cond_output_dropout'``
            are ignored.
        condition_mode
            Mode of the encoder, should be one of:

            - ``'deterministic'``: Learns condition encoding point-wise.
            - ``'stochastic'``: Learns a Gaussian distribution for representing conditions.
        regularization
            Regularization strength in the latent space:

            - For deterministic mode, it is the strength of the L2 regularization.
            - For stochastic mode, it is the strength of the VAE regularization.
        pooling
            Pooling method, should be one of:

            - ``'mean'``: Aggregates combinations of covariates by the mean of their
              learned embeddings.
            - ``'attention_token'``: Aggregates combinations of covariates by an attention
              mechanism with a class token.
            - ``'attention_seed'``: Aggregates combinations of covariates by seed attention.

        pooling_kwargs
            Keyword arguments for the pooling method corresponding to:

            - :class:`cellflow.networks.TokenAttentionPooling` if ``'pooling'`` is
              ``'attention_token'``.
            - :class:`cellflow.networks.SeedAttentionPooling` if ``'pooling'`` is ``'attention_seed'``.

        layers_before_pool
            Layers applied to the condition embeddings before pooling. Can be of type

            - :class:`tuple` with elements corresponding to dictionaries with keys:

                - ``'layer_type'`` of type :class:`str` indicating the type of the layer, can be
                  ``'mlp'`` or ``'self_attention'``.
                - Further keyword arguments for the layer type :class:`cellflow.networks.MLPBlock` or
                  :class:`cellflow.networks.SelfAttentionBlock`.

            - :class:`dict` with keys corresponding to perturbation covariate keys, and values
              correspondinng to the above mentioned tuples.

        layers_after_pool
            Layers applied to the condition embeddings after pooling, and before applying the last
            layer of size ``'condition_embedding_dim'``. Should be of type :class:`tuple` with
            elements corresponding to dictionaries with keys:

            - ``'layer_type'`` of type :class:`str` indicating the type of the layer, can be
              ``'mlp'`` or ``'self_attention'``.
            - Further keys depend on the layer type, either for :class:`cellflow.networks.MLPBlock` or
              for :class:`cellflow.networks.SelfAttentionBlock`.

        condition_embedding_dim
            Dimensions of the condition embedding, i.e. the last layer of the
            :class:`cellflow.networks.ConditionEncoder`.
        cond_output_dropout
            Dropout rate for the last layer of the :class:`cellflow.networks.ConditionEncoder`.
        condition_encoder_kwargs
            Keyword arguments for the :class:`cellflow.networks.ConditionEncoder`.
        pool_sample_covariates
            Whether to include sample covariates in the pooling.
        time_freqs
            Frequency of the sinusoidal time encoding
            (:func:`ott.neural.networks.layers.cyclical_time_encoder`).
        time_encoder_dims
            Dimensions of the layers processing the time embedding in
            :attr:`cellflow.networks.ConditionalVelocityField.time_encoder`.
        time_encoder_dropout
            Dropout rate for the :attr:`cellflow.networks.ConditionalVelocityField.time_encoder`.
        hidden_dims
            Dimensions of the layers processing the input to the velocity field
            via :attr:`cellflow.networks.ConditionalVelocityField.x_encoder`.
        hidden_dropout
            Dropout rate for :attr:`cellflow.networks.ConditionalVelocityField.x_encoder`.
        decoder_dims
            Dimensions of the output layers in
            :attr:`cellflow.networks.ConditionalVelocityField.decoder`.
        decoder_dropout
            Dropout rate for the output layer
            :attr:`cellflow.networks.ConditionalVelocityField.decoder`.
        vf_act_fn
            Activation function of the :class:`cellflow.networks.ConditionalVelocityField`.
        vf_kwargs
            Additional keyword arguments for the solver-specific vector field.
            For instance, when ``'solver==genot'``, the following keyword argument can be passed:

                - ``'genot_source_dims'`` of type :class:`tuple` with the dimensions
                  of the :class:`cellflow.networks.MLPBlock` processing the source cell.
                - ``'genot_source_dropout'`` of type :class:`float` indicating the dropout rate
                  for the source cell processing.
        flow
            Flow to use for training. Should be a :class:`dict` of the form

            - ``'{"constant_noise": noise_val'``
            - ``'{"bridge": noise_val}'``

            If :obj:`None`, defaults to ``'{"constant_noise": 0.0}'``.
        match_fn
            Matching function between unperturbed and perturbed cells. Should take as input source
            and target data and return the optimal transport matrix, see e.g.
            :func:`cellflow.utils.match_linear`.
        optimizer
            Optimizer used for training.
        solver_kwargs
            Keyword arguments for the solver :class:`cellflow.solvers.OTFlowMatching` or
            :class:`cellflow.solvers.GENOT`.
        layer_norm_before_concatenation
            If :obj:`True`, applies layer normalization before concatenating
            the embedded time, embedded data, and condition embeddings.
        linear_projection_before_concatenation
            If :obj:`True`, applies a linear projection before concatenating
            the embedded time, embedded data, and embedded condition.
        seed
            Random seed.

        Returns
        -------
        Updates the following fields:

        - :attr:`cellflow.model.CellFlow.velocity_field` - an instance of the
          :class:`cellflow.networks.ConditionalVelocityField`.
        - :attr:`cellflow.model.CellFlow.solver` - an instance of :class:`cellflow.solvers.OTFlowMatching`
          or :class:`cellflow.solvers.GENOT`.
        - :attr:`cellflow.model.CellFlow.trainer` - an instance of the
          :class:`cellflow.training.CellFlowTrainer`.
        """
        if self.train_data is None:
            raise ValueError("Dataloader not initialized. Please call `prepare_data` first.")

        if condition_mode == "stochastic":
            if not encode_conditions:
                raise ValueError("Stochastic condition embeddings require encoding conditions.")
            if regularization == 0.0:
                raise ValueError("Stochastic condition embeddings require `regularization`>0.")

        condition_encoder_kwargs = condition_encoder_kwargs or {}
        if self._solver_class == _otfm.OTFlowMatching and vf_kwargs is not None:
            raise ValueError("For `solver='otfm'`, `vf_kwargs` must be `None`.")
        if self._solver_class == _genot.GENOT:
            if vf_kwargs is None:
                vf_kwargs = {"genot_source_dims": [1024, 1024, 1024], "genot_source_dropout": 0.0}
            else:
                assert isinstance(vf_kwargs, dict)
                assert "genot_source_dims" in vf_kwargs
                assert "genot_source_dropout" in vf_kwargs
        else:
            vf_kwargs = {}
        covariates_not_pooled = [] if pool_sample_covariates else self._dm.sample_covariates
        solver_kwargs = solver_kwargs or {}
        flow = flow or {"constant_noise": 0.0}

        self.vf = self._vf_class(
            output_dim=self._data_dim,
            max_combination_length=self.train_data.max_combination_length,
            condition_mode=condition_mode,
            regularization=regularization,
            encode_conditions=encode_conditions,
            condition_embedding_dim=condition_embedding_dim,
            covariates_not_pooled=covariates_not_pooled,
            pooling=pooling,
            pooling_kwargs=pooling_kwargs,
            layers_before_pool=layers_before_pool,
            layers_after_pool=layers_after_pool,
            cond_output_dropout=cond_output_dropout,
            condition_encoder_kwargs=condition_encoder_kwargs,
            act_fn=vf_act_fn,
            time_freqs=time_freqs,
            time_encoder_dims=time_encoder_dims,
            time_encoder_dropout=time_encoder_dropout,
            hidden_dims=hidden_dims,
            hidden_dropout=hidden_dropout,
            decoder_dims=decoder_dims,
            decoder_dropout=decoder_dropout,
            layer_norm_before_concatenation=layer_norm_before_concatenation,
            linear_projection_before_concatenation=linear_projection_before_concatenation,
        )

        flow, noise = next(iter(flow.items()))
        if flow == "constant_noise":
            flow = dynamics.ConstantNoiseFlow(noise)
        elif flow == "bridge":
            flow = dynamics.BrownianBridge(noise)
        else:
            raise NotImplementedError(f"The key of `flow` must be `'constant_noise'` or `'bridge'` but found {flow}.")

        if self._solver_class == _otfm.OTFlowMatching:
            self._solver = self._solver_class(
                vf=self.vf,
                match_fn=match_fn,
                flow=flow,
                optimizer=optimizer,
                conditions=self.train_data.condition_data,
                rng=jax.random.PRNGKey(seed),
                **solver_kwargs,
            )
        elif self._solver_class == _genot.GENOT:
            self._solver = self._solver_class(
                vf=self.vf,
                data_match_fn=match_fn,
                flow=flow,
                source_dim=self._data_dim,
                target_dim=self._data_dim,
                optimizer=optimizer,
                conditions=self.train_data.condition_data,
                rng=jax.random.PRNGKey(seed),
                **solver_kwargs,
            )
        else:
            raise NotImplementedError(f"Solver must be an instance of OTFlowMatching or GENOT, got {type(self.solver)}")
<<<<<<< HEAD
<<<<<<< HEAD
        # condition_keys = sort ed()
        perturbation_covariates = self.train_data.data_manager.perturbation_covariates
        condition_keys = sorted(set(k for k, v in perturbation_covariates.items() if v is not None))
        self._trainer = CellFlowTrainer(solver=self.solver, condition_keys= condition_keys)  # type: ignore[arg-type]
=======
        condition_keys = sorted(layers_before_pool.keys())
        self._trainer = CellFlowTrainer(solver=self.solver, condition_keys=condition_keys)  # type: ignore[arg-type]
>>>>>>> refs/remotes/origin/update/rebased-prefetch
=======
        condition_keys = sorted(layers_before_pool.keys())
        self._trainer = CellFlowTrainer(solver=self.solver, condition_keys=condition_keys)  # type: ignore[arg-type]
>>>>>>> 191a6be9

    def train(
        self,
        num_iterations: int,
        batch_size: int = 1024,
        valid_freq: int = 1000,
        callbacks: Sequence[BaseCallback] = [],
        monitor_metrics: Sequence[str] = [],
        prefetch_factor:int = 4,
        num_workers:int = 4
    ) -> None:
        """Train the model.

        Note
        ----
        A low value of ``'valid_freq'`` results in long training
        because predictions are time-consuming compared to training steps.

        Parameters
        ----------
        num_iterations
            Number of iterations to train the model.
        batch_size
            Batch size.
        valid_freq
            Frequency of validation.
        callbacks
            Callbacks to perform at each validation step. There are two types of callbacks:
            - Callbacks for computations should inherit from
              :class:`~cellflow.training.ComputationCallback` see e.g. :class:`cellflow.training.Metrics`.
            - Callbacks for logging should inherit from :class:`~cellflow.training.LoggingCallback` see
              e.g. :class:`~cellflow.training.WandbLogger`.
        monitor_metrics
            Metrics to monitor.

        Returns
        -------
        Updates the following fields:

        - :attr:`cellflow.model.CellFlow.dataloader` - the training dataloader.
        - :attr:`cellflow.model.CellFlow.solver` - the trained solver.
        """
        if self.train_data is None:
            raise ValueError("Data not initialized. Please call `prepare_data` first.")

        if self.trainer is None:
            raise ValueError("Model not initialized. Please call `prepare_model` first.")

        self._dataloader = CpuTrainSampler(data=self.train_data, batch_size=batch_size)
        val_seed = 434
        seq = np.random.SeedSequence(val_seed)
        child_seeds = seq.spawn(len(self._validation_data))
        validation_loaders = {k: ValidationSampler(v, seed=child_seeds[i]) for i, (k, v) in enumerate(self.validation_data.items())}

        self._solver = self.trainer.train(
            dataloader=self._dataloader,
            num_iterations=num_iterations,
            valid_freq=valid_freq,
            valid_loaders=validation_loaders,
            callbacks=callbacks,
            monitor_metrics=monitor_metrics,
            prefetch_factor=prefetch_factor,
            num_workers=num_workers
        )

    def predict(
        self,
        adata: ad.AnnData,
        covariate_data: pd.DataFrame,
        sample_rep: str | None = None,
        condition_id_key: str | None = None,
        key_added_prefix: str | None = None,
        rng: ArrayLike | None = None,
        **kwargs: Any,
    ) -> dict[str, ArrayLike] | None:
        """Predict perturbation responses.

        Parameters
        ----------
        adata
            An :class:`~anndata.AnnData` object with the source representation.
        covariate_data
            Covariate data defining the condition to predict. This :class:`~pandas.DataFrame`
            should have the same columns as :attr:`~anndata.AnnData.obs` of
            :attr:`cellflow.model.CellFlow.adata`, and as registered in
            :attr:`cellflow.model.CellFlow.data_manager`.
        sample_rep
            Key in :attr:`~anndata.AnnData.obsm` where the sample representation is stored or
            ``'X'`` to use :attr:`~anndata.AnnData.X`. If :obj:`None`, the key is assumed to be
            the same as for the training data.
        condition_id_key
            Key in ``'covariate_data'`` defining the condition name.
        key_added_prefix
            If not :obj:`None`, prefix to store the prediction in :attr:`~anndata.AnnData.obsm`.
            If :obj:`None`, the predictions are not stored, and the predictions are returned as a
            :class:`dict`.
        rng
            Random number generator. If :obj:`None` and :attr:`cellflow.model.CellFlow.conditino_mode`
            is ``'stochastic'``, the condition vector will be the mean of the learnt distributions,
            otherwise samples from the distribution.
        kwargs
            Keyword arguments for the predict function, i.e.
            :meth:`cellflow.solvers.OTFlowMatching.predict` or :meth:`cellflow.solvers.GENOT.predict`.

        Returns
        -------
        If ``'key_added_prefix'`` is :obj:`None`, a :class:`dict` with the predicted sample
        representation for each perturbation, otherwise stores the predictions in
        :attr:`~anndata.AnnData.obsm` and returns :obj:`None`.
        """
        if self.solver is None or not self.solver.is_trained:
            raise ValueError("Model not trained. Please call `train` first.")

        if sample_rep is None:
            sample_rep = self._dm.sample_rep

        if adata is not None and covariate_data is not None:
            if covariate_data.empty:
                raise ValueError("`covariate_data` is empty.")
            if self._dm.control_key not in adata.obs.columns:
                raise ValueError(
                    f"If both `adata` and `covariate_data` are given, the control key `{self._dm.control_key}` must be in `adata.obs`."
                )
            if not adata.obs[self._dm.control_key].all():
                raise ValueError(
                    f"If both `adata` and `covariate_data` are given, all samples in `adata` must be control samples, and thus `adata.obs[`{self._dm.control_key}`] must be set to `True` everywhere."
                )
        pred_data = self._dm.get_prediction_data(
            adata,
            sample_rep=sample_rep,  # type: ignore[arg-type]
            covariate_data=covariate_data,
            condition_id_key=condition_id_key,
        )
        pred_loader = PredictionSampler(pred_data)
        batch = pred_loader.sample()
        src = batch["source"]
        condition = batch.get("condition", None)
        out = jax.tree.map(
            functools.partial(self.solver.predict, **kwargs),
            src,
            condition,  # type: ignore[attr-defined]
        )
        if key_added_prefix is None:
            return out
        if len(pred_data.control_to_perturbation) > 1:
            raise ValueError(
                f"When saving predictions to `adata`, all control cells must be from the same control \
                                population, but found {len(pred_data.control_to_perturbation)} control populations."
            )
        _write_predictions(
            adata=adata,
            predictions=out,
            key_added_prefix=key_added_prefix,
        )

    def get_condition_embedding(
        self,
        covariate_data: pd.DataFrame | ConditionData,
        rep_dict: dict[str, str] | None = None,
        condition_id_key: str | None = None,
        key_added: str | None = _constants.CONDITION_EMBEDDING,
    ) -> tuple[pd.DataFrame, pd.DataFrame]:
        """Get the embedding of the conditions.

        Outputs the mean and variance of the learnt embeddings
        generated by the :class:`~cellflow.networks.ConditionEncoder`.

        Parameters
        ----------
        covariate_data
            Can be one of

            - a :class:`~pandas.DataFrame` defining the conditions with the same columns as the
              :class:`~anndata.AnnData` used for the initialisation of :class:`~cellflow.model.CellFlow`.
            - an instance of :class:`~cellflow.data.ConditionData`.

        rep_dict
            Dictionary containing the representations of the perturbation covariates. Will be considered an
            empty dictionary if :obj:`None`.
        condition_id_key
            Key defining the name of the condition. Only available
            if ``'covariate_data'`` is a :class:`~pandas.DataFrame`.
        key_added
            Key to store the condition embedding in :attr:`~anndata.AnnData.uns`.

        Returns
        -------
        A :class:`tuple` of :class:`~pandas.DataFrame` with the mean and variance of the condition embeddings.
        """
        if self.solver is None or not self.solver.is_trained:
            raise ValueError("Model not trained. Please call `train` first.")

        if not self._dm.is_conditional:
            raise ValueError("Model is not conditional. Condition embeddings are not available.")

        if hasattr(covariate_data, "condition_data"):
            cond_data = covariate_data
        elif isinstance(covariate_data, pd.DataFrame):
            cond_data = self._dm.get_condition_data(
                covariate_data=covariate_data,
                rep_dict=rep_dict,
                condition_id_key=condition_id_key,
            )
        else:
            raise ValueError("Covariate data must be a `pandas.DataFrame` or an instance of `BaseData`.")

        condition_embeddings_mean: dict[str, ArrayLike] = {}
        condition_embeddings_var: dict[str, ArrayLike] = {}
        n_conditions = len(next(iter(cond_data.condition_data.values())))
        for i in range(n_conditions):
            condition = {k: v[[i], :] for k, v in cond_data.condition_data.items()}
            if condition_id_key:
                c_key = cond_data.perturbation_idx_to_id[i]
            else:
                cov_combination = cond_data.perturbation_idx_to_covariates[i]
                c_key = tuple(cov_combination[i] for i in range(len(cov_combination)))
            condition_embeddings_mean[c_key], condition_embeddings_var[c_key] = self.solver.get_condition_embedding(
                condition
            )

        df_mean = pd.DataFrame.from_dict({k: v[0] for k, v in condition_embeddings_mean.items()}).T
        df_var = pd.DataFrame.from_dict({k: v[0] for k, v in condition_embeddings_var.items()}).T

        if condition_id_key:
            df_mean.index.set_names([condition_id_key], inplace=True)
            df_var.index.set_names([condition_id_key], inplace=True)
        else:
            df_mean.index.set_names(list(self._dm.perturb_covar_keys), inplace=True)
            df_var.index.set_names(list(self._dm.perturb_covar_keys), inplace=True)

        if key_added is not None:
            _utils.set_plotting_vars(self.adata, key=key_added, value=df_mean)
            _utils.set_plotting_vars(self.adata, key=key_added, value=df_var)

        return df_mean, df_var

    def save(
        self,
        dir_path: str,
        file_prefix: str | None = None,
        overwrite: bool = False,
    ) -> None:
        """
        Save the model.

        Pickles the :class:`~cellflow.model.CellFlow` object.

        Parameters
        ----------
            dir_path
                Path to a directory, defaults to current directory
            file_prefix
                Prefix to prepend to the file name.
            overwrite
                Overwrite existing data or not.

        Returns
        -------
            :obj:`None`
        """
        file_name = (
            f"{file_prefix}_{self.__class__.__name__}.pkl"
            if file_prefix is not None
            else f"{self.__class__.__name__}.pkl"
        )
        file_dir = os.path.join(dir_path, file_name) if dir_path is not None else file_name

        if not overwrite and os.path.exists(file_dir):
            raise RuntimeError(f"Unable to save to an existing file `{file_dir}` use `overwrite=True` to overwrite it.")
        with open(file_dir, "wb") as f:
            cloudpickle.dump(self, f)

    @classmethod
    def load(
        cls,
        filename: str,
    ) -> "CellFlow":
        """
        Load a :class:`~cellflow.model.CellFlow` model from a saved instance.

        Parameters
        ----------
            filename
                Path to the saved file.

        Returns
        -------
        Loaded instance of the model.
        """
        # Check if filename is a directory
        file_name = os.path.join(filename, f"{cls.__name__}.pkl") if os.path.isdir(filename) else filename

        with open(file_name, "rb") as f:
            model = cloudpickle.load(f)

        if type(model) is not cls:
            raise TypeError(f"Expected the model to be type of `{cls}`, found `{type(model)}`.")
        return model

    @property
    def adata(self) -> ad.AnnData:
        """The :class:`~anndata.AnnData` object used for training."""
        return self._adata

    @property
    def solver(self) -> _otfm.OTFlowMatching | _genot.GENOT | None:
        """The solver."""
        return self._solver

    @property
    def dataloader(self) -> CpuTrainSampler | None:
        """The dataloader used for training."""
        return self._dataloader

    @property
    def trainer(self) -> CellFlowTrainer | None:
        """The trainer used for training."""
        return self._trainer

    @property
    def validation_data(self) -> dict[str, ValidationData]:
        """The validation data."""
        return self._validation_data

    @property
    def data_manager(self) -> DataManager:
        """The data manager, initialised with :attr:`cellflow.model.CellFlow.adata`."""
        return self._dm

    @property
    def velocity_field(
        self,
    ) -> _velocity_field.ConditionalVelocityField | _velocity_field.GENOTConditionalVelocityField | None:
        """The conditional velocity field."""
        return self._vf

    @property
    def train_data(self) -> TrainingData | None:
        """The training data."""
        return self._train_data

    @train_data.setter
    def train_data(self, data: TrainingData) -> None:
        """Set the training data."""
        if not isinstance(data, TrainingData):
            raise ValueError(f"Expected `data` to be an instance of `TrainingData`, found `{type(data)}`.")
        self._train_data = data

    @velocity_field.setter  # type: ignore[attr-defined,no-redef]
    def velocity_field(self, vf: _velocity_field.ConditionalVelocityField) -> None:
        """Set the velocity field."""
        if not isinstance(vf, _velocity_field.ConditionalVelocityField):
            raise ValueError(f"Expected `vf` to be an instance of `ConditionalVelocityField`, found `{type(vf)}`.")
        self._vf = vf

    @property
    def condition_mode(self) -> Literal["deterministic", "stochastic"]:
        """The mode of the encoder."""
        return self.velocity_field.condition_mode<|MERGE_RESOLUTION|>--- conflicted
+++ resolved
@@ -480,20 +480,9 @@
             )
         else:
             raise NotImplementedError(f"Solver must be an instance of OTFlowMatching or GENOT, got {type(self.solver)}")
-<<<<<<< HEAD
-<<<<<<< HEAD
-        # condition_keys = sort ed()
         perturbation_covariates = self.train_data.data_manager.perturbation_covariates
         condition_keys = sorted(set(k for k, v in perturbation_covariates.items() if v is not None))
         self._trainer = CellFlowTrainer(solver=self.solver, condition_keys= condition_keys)  # type: ignore[arg-type]
-=======
-        condition_keys = sorted(layers_before_pool.keys())
-        self._trainer = CellFlowTrainer(solver=self.solver, condition_keys=condition_keys)  # type: ignore[arg-type]
->>>>>>> refs/remotes/origin/update/rebased-prefetch
-=======
-        condition_keys = sorted(layers_before_pool.keys())
-        self._trainer = CellFlowTrainer(solver=self.solver, condition_keys=condition_keys)  # type: ignore[arg-type]
->>>>>>> 191a6be9
 
     def train(
         self,
