--- conflicted
+++ resolved
@@ -1,10 +1,6 @@
 import itertools
 from collections.abc import Sequence
-<<<<<<< HEAD
 from typing import Any, Literal, NamedTuple
-=======
-from typing import Literal, NamedTuple, Any, List, Tuple
->>>>>>> 42739d4e
 
 import anndata
 import jax
