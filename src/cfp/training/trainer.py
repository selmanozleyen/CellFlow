from collections.abc import Callable, Sequence
from typing import Any

import jax
import numpy as np
from numpy.typing import ArrayLike
from tqdm import tqdm

from cfp.data.dataloader import TrainSampler
from cfp.solvers import genot, otfm
from cfp.training.callbacks import CallbackRunner


class CellFlowTrainer:
    """Trainer for the OTFM/GENOT model with a conditional velocity field.

    Args:
        dataloader: Data sampler.
        model: OTFM/GENOT model with a conditional velocity field.


    Returns
    -------
        None
    """

    def __init__(
        self,
        model: otfm.OTFlowMatching | genot.GENOT,
    ):
        if not isinstance(model, (otfm.OTFlowMatching | genot.GENOT)):
            raise NotImplementedError(
                f"Model must be an instance of OTFlowMatching or GENOT, got {type(model)}"
            )

        self.model = model
        self.training_logs: dict[str, Any] = {}

<<<<<<< HEAD
        @jax.jit
        def _match_resample(
            rng: jnp.ndarray,
            src: jnp.ndarray,
            tgt: jnp.ndarray,
        ):
            tmat = self.model.match_fn(src, tgt)
            src_ixs, tgt_ixs = solver_utils.sample_joint(rng, tmat)
            src, tgt = src[src_ixs], tgt[tgt_ixs]
            return src, tgt

        self._match_resample = _match_resample

    def _otfm_step_fn(
        self,
        rng: jnp.ndarray,
        src: jnp.ndarray,
        tgt: jnp.ndarray,
        condition: jnp.ndarray,
    ):
        """Step function for OTFM solver."""
        rng_resample, rng_step_fn = jax.random.split(rng, 2)
        if self.model.match_fn is not None:
            src, tgt = self._match_resample(rng_resample, src, tgt)

        self.model.vf_state, loss = self.model.step_fn(
            rng_step_fn,
            self.model.vf_state,
            src,
            tgt,
            condition,
        )
        return loss

    def _genot_step_fn(
        self,
        rng: jnp.ndarray,
        src: jnp.ndarray,
        tgt: jnp.ndarray,
        condition: jnp.ndarray,
    ):
        """Step function for GENOT solver."""
        rng, rng_resample, rng_noise, rng_time, rng_step_fn = jax.random.split(rng, 5)

        matching_data = (src, tgt)
        n = src.shape[0]

        time = self.model.time_sampler(rng_time, n * self.model.n_samples_per_src)
        latent = self.model.latent_noise_fn(
            rng_noise, (n, self.model.n_samples_per_src)
        )

        tmat = self.model.data_match_fn(*matching_data)  # (n, m)

        src_ixs, tgt_ixs = solver_utils.sample_conditional(  # (n, k), (m, k)
            rng_resample,
            tmat,
            k=self.model.n_samples_per_src,
        )

        src, tgt = src[src_ixs], tgt[tgt_ixs]  # (n, k, ...),  # (m, k, ...)
        if condition is not None:
            condition = jnp.tile(condition, (src.shape[0], 1, 1))

        if self.model.latent_match_fn is not None:
            src, condition, tgt = self.model._match_latent(
                rng, src, condition, latent, tgt
            )

        src = src.reshape(-1, *src.shape[2:])  # (n * k, ...)
        tgt = tgt.reshape(-1, *tgt.shape[2:])  # (m * k, ...)
        latent = latent.reshape(-1, *latent.shape[2:])
        if condition is not None:
            condition = condition.reshape(-1, *condition.shape[2:])

        loss, self.model.vf_state = self.model.step_fn(
            rng_step_fn, self.model.vf_state, time, src, tgt, latent, condition
        )
        return loss

=======
>>>>>>> 1ecf5807
    def _validation_step(
        self,
        batch: dict[str, ArrayLike],
        val_data: dict[str, dict[str, dict[str, ArrayLike]]],
    ) -> dict[str, dict[str, dict[str, ArrayLike]]]:
        """Compute predictions for validation data."""
        # TODO: Sample fixed number of conditions to validate on

        valid_pred_data: dict[str, dict[str, ArrayLike]] = {}
        for val_key, vdl in val_data.items():
            valid_pred_data[val_key] = {}
            for src_dist in vdl.src_data:
                valid_pred_data[val_key][src_dist] = {}
                src = vdl.src_data[src_dist]
                tgt_dists = vdl.tgt_data[src_dist]
                for tgt_dist in tgt_dists:
                    condition = vdl.condition_data[src_dist][tgt_dist]
                    pred = self.model.predict(src, condition)
                    valid_pred_data[val_key][src_dist][tgt_dist] = pred

        src = batch["src_cell_data"]
        condition = batch.get("condition")
        train_pred = self.model.predict(src, condition)
        batch["pred_data"] = train_pred

        return batch, valid_pred_data

    def _update_logs(self, logs: dict[str, Any]) -> None:
        """Update training logs."""
        for k, v in logs.items():
            if k not in self.training_logs:
                self.training_logs[k] = []
            self.training_logs[k].append(v)

    def train(
        self,
        dataloader: TrainSampler,
        num_iterations: int,
        valid_freq: int,
        valid_data: dict[str, dict[str, dict[str, ArrayLike]]] | None = None,
        monitor_metrics: Sequence[str] = [],
        callbacks: Sequence[Callable] = [],
    ) -> None:
        """Trains the model.

        Args:
            num_iterations: Number of iterations to train the model.
            batch_size: Batch size.
            valid_freq: Frequency of validation.
            callbacks: Callback functions.
            monitor_metrics: Metrics to monitor.

        Returns
        -------
            None
        """
        self.training_logs = {"loss": []}
        rng = jax.random.PRNGKey(0)

        # Initiate callbacks
        valid_data = valid_data or {}
        crun = CallbackRunner(
            callbacks=callbacks,
            data=valid_data,
        )
        crun.on_train_begin()

        pbar = tqdm(range(num_iterations))
        for it in pbar:
            rng, rng_step_fn = jax.random.split(rng, 2)
            batch = dataloader.sample(rng)
            loss = self.model.step_fn(rng_step_fn, batch)
            self.training_logs["loss"].append(float(loss))

            if ((it - 1) % valid_freq == 0) and (it > 1):
                # TODO: Accumulate tran data over multiple iterations

                # Get predictions from validation data
                train_data, valid_pred_data = self._validation_step(batch, valid_data)

                # Run callbacks
                metrics = crun.on_log_iteration(train_data, valid_pred_data)
                self._update_logs(metrics)

                # Update progress bar
                mean_loss = np.mean(self.training_logs["loss"][-valid_freq:])
                postfix_dict = {
                    metric: round(self.training_logs[metric][-1], 3)
                    for metric in monitor_metrics
                }
                postfix_dict["loss"] = round(mean_loss, 3)
                pbar.set_postfix(postfix_dict)

        if num_iterations > 0:
            # Val step and callbacks at the end of training
            train_data, valid_pred_data = self._validation_step(batch, valid_data)
            metrics = crun.on_train_end(train_data, valid_pred_data)
            self._update_logs(metrics)<|MERGE_RESOLUTION|>--- conflicted
+++ resolved
@@ -36,89 +36,6 @@
         self.model = model
         self.training_logs: dict[str, Any] = {}
 
-<<<<<<< HEAD
-        @jax.jit
-        def _match_resample(
-            rng: jnp.ndarray,
-            src: jnp.ndarray,
-            tgt: jnp.ndarray,
-        ):
-            tmat = self.model.match_fn(src, tgt)
-            src_ixs, tgt_ixs = solver_utils.sample_joint(rng, tmat)
-            src, tgt = src[src_ixs], tgt[tgt_ixs]
-            return src, tgt
-
-        self._match_resample = _match_resample
-
-    def _otfm_step_fn(
-        self,
-        rng: jnp.ndarray,
-        src: jnp.ndarray,
-        tgt: jnp.ndarray,
-        condition: jnp.ndarray,
-    ):
-        """Step function for OTFM solver."""
-        rng_resample, rng_step_fn = jax.random.split(rng, 2)
-        if self.model.match_fn is not None:
-            src, tgt = self._match_resample(rng_resample, src, tgt)
-
-        self.model.vf_state, loss = self.model.step_fn(
-            rng_step_fn,
-            self.model.vf_state,
-            src,
-            tgt,
-            condition,
-        )
-        return loss
-
-    def _genot_step_fn(
-        self,
-        rng: jnp.ndarray,
-        src: jnp.ndarray,
-        tgt: jnp.ndarray,
-        condition: jnp.ndarray,
-    ):
-        """Step function for GENOT solver."""
-        rng, rng_resample, rng_noise, rng_time, rng_step_fn = jax.random.split(rng, 5)
-
-        matching_data = (src, tgt)
-        n = src.shape[0]
-
-        time = self.model.time_sampler(rng_time, n * self.model.n_samples_per_src)
-        latent = self.model.latent_noise_fn(
-            rng_noise, (n, self.model.n_samples_per_src)
-        )
-
-        tmat = self.model.data_match_fn(*matching_data)  # (n, m)
-
-        src_ixs, tgt_ixs = solver_utils.sample_conditional(  # (n, k), (m, k)
-            rng_resample,
-            tmat,
-            k=self.model.n_samples_per_src,
-        )
-
-        src, tgt = src[src_ixs], tgt[tgt_ixs]  # (n, k, ...),  # (m, k, ...)
-        if condition is not None:
-            condition = jnp.tile(condition, (src.shape[0], 1, 1))
-
-        if self.model.latent_match_fn is not None:
-            src, condition, tgt = self.model._match_latent(
-                rng, src, condition, latent, tgt
-            )
-
-        src = src.reshape(-1, *src.shape[2:])  # (n * k, ...)
-        tgt = tgt.reshape(-1, *tgt.shape[2:])  # (m * k, ...)
-        latent = latent.reshape(-1, *latent.shape[2:])
-        if condition is not None:
-            condition = condition.reshape(-1, *condition.shape[2:])
-
-        loss, self.model.vf_state = self.model.step_fn(
-            rng_step_fn, self.model.vf_state, time, src, tgt, latent, condition
-        )
-        return loss
-
-=======
->>>>>>> 1ecf5807
     def _validation_step(
         self,
         batch: dict[str, ArrayLike],
